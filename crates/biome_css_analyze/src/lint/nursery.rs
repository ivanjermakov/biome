//! Generated file, do not edit by hand, see `xtask/codegen`

//! Generated file, do not edit by hand, see `xtask/codegen`

use biome_analyze::declare_lint_group;
pub mod no_descending_specificity;
pub mod no_duplicate_custom_properties;
pub mod no_duplicate_properties;
pub mod no_irregular_whitespace;
pub mod no_missing_var_function;
pub mod no_unknown_at_rule;
pub mod no_unknown_pseudo_class;
pub mod no_unknown_pseudo_element;
pub mod no_unknown_type_selector;
pub mod no_value_at_rule;
<<<<<<< HEAD

declare_lint_group! {
    pub Nursery {
        name : "nursery" ,
        rules : [
            self :: no_descending_specificity :: NoDescendingSpecificity ,
            self :: no_duplicate_custom_properties :: NoDuplicateCustomProperties ,
            self :: no_duplicate_properties :: NoDuplicateProperties ,
            self :: no_irregular_whitespace :: NoIrregularWhitespace ,
            self :: no_missing_var_function :: NoMissingVarFunction ,
            self :: no_unknown_at_rule :: NoUnknownAtRule ,
            self :: no_unknown_pseudo_class :: NoUnknownPseudoClass ,
            self :: no_unknown_pseudo_element :: NoUnknownPseudoElement ,
            self :: no_unknown_type_selector :: NoUnknownTypeSelector ,
            self :: no_value_at_rule :: NoValueAtRule ,
        ]
     }
}
=======
pub mod use_sorted_properties;
declare_lint_group! { pub Nursery { name : "nursery" , rules : [self :: no_descending_specificity :: NoDescendingSpecificity , self :: no_duplicate_custom_properties :: NoDuplicateCustomProperties , self :: no_duplicate_properties :: NoDuplicateProperties , self :: no_irregular_whitespace :: NoIrregularWhitespace , self :: no_missing_var_function :: NoMissingVarFunction , self :: no_unknown_at_rule :: NoUnknownAtRule , self :: no_unknown_pseudo_class :: NoUnknownPseudoClass , self :: no_unknown_pseudo_element :: NoUnknownPseudoElement , self :: no_unknown_type_selector :: NoUnknownTypeSelector , self :: no_value_at_rule :: NoValueAtRule , self :: use_sorted_properties :: UseSortedProperties ,] } }
>>>>>>> 3c11251d
<|MERGE_RESOLUTION|>--- conflicted
+++ resolved
@@ -13,26 +13,4 @@
 pub mod no_unknown_pseudo_element;
 pub mod no_unknown_type_selector;
 pub mod no_value_at_rule;
-<<<<<<< HEAD
-
-declare_lint_group! {
-    pub Nursery {
-        name : "nursery" ,
-        rules : [
-            self :: no_descending_specificity :: NoDescendingSpecificity ,
-            self :: no_duplicate_custom_properties :: NoDuplicateCustomProperties ,
-            self :: no_duplicate_properties :: NoDuplicateProperties ,
-            self :: no_irregular_whitespace :: NoIrregularWhitespace ,
-            self :: no_missing_var_function :: NoMissingVarFunction ,
-            self :: no_unknown_at_rule :: NoUnknownAtRule ,
-            self :: no_unknown_pseudo_class :: NoUnknownPseudoClass ,
-            self :: no_unknown_pseudo_element :: NoUnknownPseudoElement ,
-            self :: no_unknown_type_selector :: NoUnknownTypeSelector ,
-            self :: no_value_at_rule :: NoValueAtRule ,
-        ]
-     }
-}
-=======
-pub mod use_sorted_properties;
-declare_lint_group! { pub Nursery { name : "nursery" , rules : [self :: no_descending_specificity :: NoDescendingSpecificity , self :: no_duplicate_custom_properties :: NoDuplicateCustomProperties , self :: no_duplicate_properties :: NoDuplicateProperties , self :: no_irregular_whitespace :: NoIrregularWhitespace , self :: no_missing_var_function :: NoMissingVarFunction , self :: no_unknown_at_rule :: NoUnknownAtRule , self :: no_unknown_pseudo_class :: NoUnknownPseudoClass , self :: no_unknown_pseudo_element :: NoUnknownPseudoElement , self :: no_unknown_type_selector :: NoUnknownTypeSelector , self :: no_value_at_rule :: NoValueAtRule , self :: use_sorted_properties :: UseSortedProperties ,] } }
->>>>>>> 3c11251d
+declare_lint_group! { pub Nursery { name : "nursery" , rules : [self :: no_descending_specificity :: NoDescendingSpecificity , self :: no_duplicate_custom_properties :: NoDuplicateCustomProperties , self :: no_duplicate_properties :: NoDuplicateProperties , self :: no_irregular_whitespace :: NoIrregularWhitespace , self :: no_missing_var_function :: NoMissingVarFunction , self :: no_unknown_at_rule :: NoUnknownAtRule , self :: no_unknown_pseudo_class :: NoUnknownPseudoClass , self :: no_unknown_pseudo_element :: NoUnknownPseudoElement , self :: no_unknown_type_selector :: NoUnknownTypeSelector , self :: no_value_at_rule :: NoValueAtRule ,] } }