/**
 * Copyright (c) Facebook, Inc. and its affiliates.
 *
 * This source code is licensed under the MIT license found in the
 * LICENSE file in the root directory of this source tree.
 */

import defaultExportSameBasename from './defaultExportSameBasename';
import undeclaredVariables from './undeclaredVariables';
import unusedVariables from './unusedVariables';
import emptyBlocks from './emptyBlocks';
<<<<<<< HEAD
import unsafeNegation from './unsafeNegation';
=======
import noAsyncPromiseExecutor from './noAsyncPromiseExecutor';
import noLabelVar from './noLabelVar';
>>>>>>> 67d3ba77

export const lintTransforms = [
  undeclaredVariables,
  defaultExportSameBasename,
  unusedVariables,
  emptyBlocks,
<<<<<<< HEAD
  unsafeNegation,
=======
  noAsyncPromiseExecutor,
  noLabelVar,
>>>>>>> 67d3ba77
];<|MERGE_RESOLUTION|>--- conflicted
+++ resolved
@@ -9,22 +9,16 @@
 import undeclaredVariables from './undeclaredVariables';
 import unusedVariables from './unusedVariables';
 import emptyBlocks from './emptyBlocks';
-<<<<<<< HEAD
 import unsafeNegation from './unsafeNegation';
-=======
 import noAsyncPromiseExecutor from './noAsyncPromiseExecutor';
 import noLabelVar from './noLabelVar';
->>>>>>> 67d3ba77
 
 export const lintTransforms = [
   undeclaredVariables,
   defaultExportSameBasename,
   unusedVariables,
   emptyBlocks,
-<<<<<<< HEAD
   unsafeNegation,
-=======
   noAsyncPromiseExecutor,
   noLabelVar,
->>>>>>> 67d3ba77
 ];